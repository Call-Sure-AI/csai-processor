# Byte-compiled / optimized / DLL files
**/__pycache__/
*.py[cod]
*$py.class

# C extensions
*.so

# Distribution / packaging
.Python
build/
develop-eggs/
dist/
downloads/
eggs/
.eggs/
lib/
lib64/
parts/
sdist/
var/
wheels/
pip-wheel-metadata/
share/python-wheels/
*.egg-info/
.installed.cfg
*.egg
MANIFEST

# PyInstaller
*.manifest
*.spec

# Installer logs
pip-log.txt
pip-delete-this-directory.txt

# Unit test / coverage reports
htmlcov/
.tox/
.nox/
.coverage
.coverage.*
.cache
nosetests.xml
coverage.xml
*.cover
*.py,cover
.hypothesis/
.pytest_cache/

# Translations
*.mo
*.pot

# Django stuff:
*.log
local_settings.py
db.sqlite3
db.sqlite3-journal

# Flask stuff:
instance/
.webassets-cache

# Scrapy stuff:
.scrapy

# Sphinx documentation
docs/_build/

# PyBuilder
target/

# Jupyter Notebook
.ipynb_checkpoints

# IPython
profile_default/
ipython_config.py

# pyenv
.python-version

# pipenv
Pipfile.lock

# PEP 582
__pypackages__/

# Celery stuff
celerybeat-schedule
celerybeat.pid

# SageMath parsed files
*.sage.py

# Environments
.env
.venv
env/
venv*/
myvenv*/
.csai_processor
csai_processor/
ENV/
env.bak/
venv.bak/
.env.dev
<<<<<<< HEAD
=======
/.env.dev
>>>>>>> 3908a5c3

# Spyder project settings
.spyderproject
.spyproject

# Rope project settings
.ropeproject

# mkdocs documentation
/site

# mypy
.mypy_cache/
.dmypy.json
dmypy.json

# Pyre type checker
.pyre/

# Database
*.db
app.db
.cursor/

# IDE
.vscode/
.idea/
*.swp
*.swo
csai_processor/

.env/

.envrc
*.pyc

venv_activate_3.12.10.txt
<|MERGE_RESOLUTION|>--- conflicted
+++ resolved
@@ -107,10 +107,8 @@
 env.bak/
 venv.bak/
 .env.dev
-<<<<<<< HEAD
-=======
+.env.dev
 /.env.dev
->>>>>>> 3908a5c3
 
 # Spyder project settings
 .spyderproject
